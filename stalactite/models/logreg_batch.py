import logging
from typing import Optional

import torch

logger = logging.getLogger(__name__)


class LogisticRegressionBatch(torch.nn.Module):
    def __init__(
        self,
        input_dim: int,
        output_dim: int,
        init_weights: float = None,
    ):
        """
        Args:
            input_dim (int): input dimension
            output_dim (int): output dimension
        """
        super(LogisticRegressionBatch, self).__init__()
        self.linear = torch.nn.Linear(input_dim, output_dim, bias=False, device=None, dtype=None)
        if init_weights is not None:
            self.linear.weight.data = torch.full((output_dim, input_dim), init_weights)

        self.input_dim = input_dim
        self.output_dim = output_dim

    def forward(self, x: torch.Tensor):
        return self.linear(x)

<<<<<<< HEAD
    def update_weights(self, x: torch.Tensor, gradients: torch.Tensor, is_single: bool = False, criterion=None,
                       optimizer: torch.optim.Optimizer = None) -> None:
        optimizer.zero_grad()
        logit = self.forward(x)
        if is_single:
            targets_type = torch.LongTensor if isinstance(self._criterion,
                                                          torch.nn.CrossEntropyLoss) else torch.FloatTensor
            loss = criterion(torch.squeeze(logit), gradients.type(targets_type))
            loss.backward()
        else:
            logit.backward(gradient=gradients)
        optimizer.step()
=======
    def update_weights(
            self,
            x: torch.Tensor,
            gradients: torch.Tensor,
            is_single: bool = False,
            collected_from_arbiter: bool = False
    ) -> None:
        if collected_from_arbiter:
            updated_weight = self.linear.weight.data.clone() - gradients.T
            self.linear.weight.data = updated_weight

        else:
            self.optimizer.zero_grad()
            logit = self.forward(x)
            if is_single:
                loss = self.criterion(torch.squeeze(logit), gradients.float())
                loss.backward()
            else:
                logit.backward(gradient=gradients)
            self.optimizer.step()
>>>>>>> 7cf7eab4

    def predict(self, x: torch.Tensor) -> torch.Tensor:
        return self.forward(x)

    def get_weights(self) -> torch.Tensor:
        return self.linear.weight.clone()


    @property
    def init_params(self):
        return {
            'input_dim': self.input_dim,
            'output_dim': self.output_dim,
        }<|MERGE_RESOLUTION|>--- conflicted
+++ resolved
@@ -29,20 +29,6 @@
     def forward(self, x: torch.Tensor):
         return self.linear(x)
 
-<<<<<<< HEAD
-    def update_weights(self, x: torch.Tensor, gradients: torch.Tensor, is_single: bool = False, criterion=None,
-                       optimizer: torch.optim.Optimizer = None) -> None:
-        optimizer.zero_grad()
-        logit = self.forward(x)
-        if is_single:
-            targets_type = torch.LongTensor if isinstance(self._criterion,
-                                                          torch.nn.CrossEntropyLoss) else torch.FloatTensor
-            loss = criterion(torch.squeeze(logit), gradients.type(targets_type))
-            loss.backward()
-        else:
-            logit.backward(gradient=gradients)
-        optimizer.step()
-=======
     def update_weights(
             self,
             x: torch.Tensor,
@@ -53,17 +39,17 @@
         if collected_from_arbiter:
             updated_weight = self.linear.weight.data.clone() - gradients.T
             self.linear.weight.data = updated_weight
-
         else:
-            self.optimizer.zero_grad()
+            optimizer.zero_grad()
             logit = self.forward(x)
             if is_single:
-                loss = self.criterion(torch.squeeze(logit), gradients.float())
+                targets_type = torch.LongTensor if isinstance(self._criterion,
+                                                              torch.nn.CrossEntropyLoss) else torch.FloatTensor
+                loss = criterion(torch.squeeze(logit), gradients.type(targets_type))
                 loss.backward()
             else:
                 logit.backward(gradient=gradients)
-            self.optimizer.step()
->>>>>>> 7cf7eab4
+            optimizer.step()
 
     def predict(self, x: torch.Tensor) -> torch.Tensor:
         return self.forward(x)
