--- conflicted
+++ resolved
@@ -167,17 +167,10 @@
         )
         self.initialize(is_infer=True)
 
-<<<<<<< HEAD
-        uids = self.synchronize_uids(collected_uids_results, world_size=party.world_size, is_test=True)
-        party.broadcast(
-            Method.register_records_uids,
-            method_kwargs=MethodKwargs(other_kwargs={"uids": uids, "is_test": True}),
-=======
         uids = self.synchronize_uids(collected_uids_results, world_size=party.world_size, is_infer=True)
         party.broadcast(
             Method.register_records_uids,
             method_kwargs=MethodKwargs(other_kwargs={"uids": uids, "is_infer": True}),
->>>>>>> 3858a1ba
             participating_members=party.members,
         )
         self.inference_loop(
@@ -203,7 +196,6 @@
         """
         logger.info("Master %s: entering training loop" % self.id)
         updates = self.make_init_updates(party.world_size)
-
         for titer in batcher:
             logger.debug(
                 f"Master %s: train loop - starting batch %s (sub iter %s) on epoch %s"
@@ -300,21 +292,11 @@
             )
             for task in party.gather(predict_test_tasks, recv_results=True):
                 party_predictions_test[task.from_id].append(task.result)
-<<<<<<< HEAD
-            self._iter_time.append((titer.seq_num, time.time() - iter_start_time))
-
-        party_predictions_test = self._aggregate_batched_predictions(party.members, party_predictions_test)
-        predictions = self.aggregate(party.members, party_predictions_test, infer=True)
-
-        target = self.test_target[[self._uid2tensor_idx_test[uid] for uid in batcher.uids]]
-        self.report_metrics(target, predictions, name="Test", step=0)
-=======
 
         party_predictions_test = self._aggregate_batched_predictions(party.members, party_predictions_test)
         predictions = self.aggregate(party.members, party_predictions_test, is_infer=True)
         target = self.test_target[[self.uid2tensor_idx_test[uid] for uid in batcher.uids]]
         self.report_metrics(target, predictions, name="Test", step=-1)
->>>>>>> 3858a1ba
 
     def _aggregate_batched_predictions(
             self, party_members: List[str], batched_party_predictions: Dict[str, List[DataTensor]]
@@ -458,27 +440,13 @@
         self.execute_received_task(initialize_task)
 
         register_records_uids_task = party.recv(
-<<<<<<< HEAD
-            Task(method_name=Method.register_records_uids, from_id=self.master_id, to_id=self.id)
-=======
             Task(method_name=Method.register_records_uids, from_id=party.master, to_id=self.id)
->>>>>>> 3858a1ba
         )
         self.execute_received_task(register_records_uids_task)
 
         if not is_infer:
             # sync test
             synchronize_uids_task = party.recv(
-<<<<<<< HEAD
-                Task(method_name=Method.records_uids, from_id=self.master_id, to_id=self.id)
-            )
-            uids = self.execute_received_task(synchronize_uids_task)
-            party.send(self.master_id, Method.records_uids, result=uids)
-            register_records_uids_task = party.recv(
-                Task(method_name=Method.register_records_uids, from_id=self.master_id, to_id=self.id)
-            )
-            self.execute_received_task(register_records_uids_task)
-=======
                 Task(method_name=Method.records_uids, from_id=party.master, to_id=self.id)
             )
             uids = self.execute_received_task(synchronize_uids_task)
@@ -488,7 +456,6 @@
             )
             self.execute_received_task(register_records_uids_task)
 
->>>>>>> 3858a1ba
             self.loop(batcher=self.make_batcher(), party=party)
         else:
             self.inference_loop(batcher=self.make_batcher(is_infer=True), party=party)
