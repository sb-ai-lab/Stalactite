--- conflicted
+++ resolved
@@ -95,13 +95,6 @@
 class DataConfig(BaseModel):
     """Experimental data parameters config."""
 
-<<<<<<< HEAD
-    random_seed: int = Field(
-        default=0,
-        description="Experiment data random seed (including random, numpy, torch)"
-    )
-=======
->>>>>>> 1b7f622a
     dataset_size: int = Field(default=100, description="Number of dataset rows to use")
     host_path_data_dir: str = Field(default='.', description="Path to datasets` directory")
     dataset: Literal[
