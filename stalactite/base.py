--- conflicted
+++ resolved
@@ -356,13 +356,9 @@
         """ Return list of tuples representing iteration timings from the main loop. """
         return self._iter_time
 
-<<<<<<< HEAD
     def synchronize_uids(
             self, collected_uids: list[Tuple[list[str], bool]], world_size: int, is_test: bool = False
     ) -> List[str]:
-=======
-    def synchronize_uids(self, collected_uids: list[Tuple[list[str], bool]], world_size: int) -> List[str]:
->>>>>>> 1b89dff2
         """ Synchronize unique records identifiers across party members.
 
         :param collected_uids: List of lists containing unique records identifiers collected from party members.
@@ -371,38 +367,20 @@
         :return: Common records identifiers among the agents used in training loop.
         """
         logger.debug("Master %s: synchronizing uids for party of size %s" % (self.id, world_size))
-<<<<<<< HEAD
         inner_collected_uids = [col_uids[0] for col_uids in collected_uids if col_uids[1]]
         uids = self.inference_target_uids if is_test else self.target_uids
         if len(inner_collected_uids) > 0:
             uids = itertools.chain(
                 uids, (uid for member_uids in inner_collected_uids for uid in set(member_uids))
-=======
-        # uids = itertools.chain(self.target_uids, (uid for member_uids in collected_uids for uid in set(member_uids)))
-        inner_collected_uids = [col_uids[0] for col_uids in collected_uids if col_uids[1]]
-        uids = self.target_uids
-        if len(inner_collected_uids) > 0:
-            uids = itertools.chain(
-                self.target_uids, (uid for member_uids in inner_collected_uids for uid in set(member_uids))
->>>>>>> 1b89dff2
             )
         shared_uids = sorted(
             [uid for uid, count in collections.Counter(uids).items() if count == len(inner_collected_uids) + 1]
         )
         logger.debug("Master %s: registering shared uids f size %s" % (self.id, len(shared_uids)))
-<<<<<<< HEAD
         if is_test:
             self.inference_target_uids = shared_uids
         else:
             self.target_uids = shared_uids
-=======
-        # set_shared_uids = set(shared_uids)
-        # uid2tensor_idx = {uid: i for i, uid in enumerate(self.target_uids)}  # if uid in set_shared_uids}
-        # selected_tensor_idx = [uid2idx[uid] for uid in shared_uids]
-        # self.uid2tensor_idx = uid2tensor_idx
-        # self.target = self.target[selected_tensor_idx]
-        self.target_uids = shared_uids
->>>>>>> 1b89dff2
         logger.debug("Master %s: record uids has been successfully synchronized")
         return shared_uids
 
@@ -430,9 +408,9 @@
 
     @abstractmethod
     def records_uids(self, is_infer: bool = False) -> Tuple[List[str], bool]:
-        """ Get the list of existing dataset unique identifiers.
-
-        :return: List of unique identifiers. #todo: fix docstring
+        """ Get the list of existing dataset unique identifiers and either to use inner join for it
+
+        :return: Tuple of unique identifiers and use_inner_join.
         """
         ...
 
