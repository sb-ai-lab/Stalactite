import datasets
import torch
import numpy as np

from stalactite.data_preprocessors import FullDataTensor, PILImageToTensor, SkLearnStandardScaler


class ImagePreprocessor:
    """
    Make data preprocessing on data after downloading.
    """
<<<<<<< HEAD
    def __init__(self, dataset: datasets.DatasetDict,  member_id, params=None, is_master: bool = False,
                 master_has_features: bool = False):
=======

    def __init__(
            self,
            dataset: datasets.DatasetDict,
            member_id,
            params=None,
            master_has_features: bool = False,
            is_master: bool = False,
    ):
>>>>>>> 3858a1ba
        self.dataset = dataset
        self.common_params = params.vfl_model
        self.data_params = params.data.copy()
        self.data_params.features_key = self.data_params.features_key + str(member_id)
        self.member_id = member_id
<<<<<<< HEAD
        self.is_master = is_master
        self.master_has_features = master_has_features
=======
        self.master_has_features = master_has_features
        self.is_master = is_master
>>>>>>> 3858a1ba

    def fit_transform(self) -> datasets.DatasetDict:
        """

        The input is the training and test data in the form of a data set for each participant with pictures separated vertically.
        Using PILImageToTensor, one PIL image from the dataset is converted into a tensor, and we get object Dataset.
        Next, using FullDataTensor, the entire object Dataset is converted into one tensor.
        Afterward, only those columns are saved in the tensor whose average deviation along the 0 axis is not equal to zero.
        Then is the operation SkLearnStandardScaler (changing the size of the distribution of values occurs so that the average value of the observed values is equal to 0)

        """
        train_split_key = self.data_params.train_split
        test_split_key = self.data_params.test_split

        data_train = self.dataset[train_split_key]
        data_test = self.dataset[test_split_key]

        feature_name = self.data_params.features_key
        label_name = self.data_params.label_key
        uids_name = self.data_params.uids_key

        image2tensor = PILImageToTensor(feature_name)
        full_data_tensor = FullDataTensor(feature_name)
        standard_scaler = SkLearnStandardScaler()

        train_split_data, test_split_data = {}, {}

        for split_dict, split_data in zip([train_split_data, test_split_data], [data_train, data_test]):

            if self.is_master:
                split_dict[label_name] = split_data[label_name]

            if self.master_has_features or not self.is_master:
                split_dict[feature_name] = image2tensor.fit_transform(split_data)
                for preprocessors in [full_data_tensor, standard_scaler]:
                    split_dict[feature_name] = preprocessors.fit_transform(split_dict[feature_name])

            split_dict[uids_name] = split_data[uids_name]

        ds_train = datasets.Dataset.from_dict(train_split_data, split=train_split_key)
        ds_test = datasets.Dataset.from_dict(test_split_data, split=test_split_key)
        ds = datasets.DatasetDict({train_split_key: ds_train, test_split_key: ds_test})
        ds = ds.with_format("torch")
        self._ds = ds
        return ds

    def get_class_weights(self):

        y_train = self._ds[self.data_params.train_split][self.data_params.label_key]
        pos_weights_list = []
        unique, counts = np.unique(y_train, return_counts=True)
        pos_weights_list.append(counts[0] / counts[1])
    #     return torch.tensor(pos_weights_list)
    # def get_class_weights(self):
    #     y_train = self._ds[self.data_params.train_split][self.data_params.label_key]
    #     pos_weights_list = []
    #     unique, counts = np.unique(y_train, return_counts=True)
    #     counts_max = max(counts)
    #     for class_count in counts:
    #         pos_weights_list.append(counts_max/class_count)
    #     return torch.tensor(pos_weights_list)<|MERGE_RESOLUTION|>--- conflicted
+++ resolved
@@ -9,10 +9,6 @@
     """
     Make data preprocessing on data after downloading.
     """
-<<<<<<< HEAD
-    def __init__(self, dataset: datasets.DatasetDict,  member_id, params=None, is_master: bool = False,
-                 master_has_features: bool = False):
-=======
 
     def __init__(
             self,
@@ -22,19 +18,13 @@
             master_has_features: bool = False,
             is_master: bool = False,
     ):
->>>>>>> 3858a1ba
         self.dataset = dataset
         self.common_params = params.vfl_model
         self.data_params = params.data.copy()
         self.data_params.features_key = self.data_params.features_key + str(member_id)
         self.member_id = member_id
-<<<<<<< HEAD
-        self.is_master = is_master
-        self.master_has_features = master_has_features
-=======
         self.master_has_features = master_has_features
         self.is_master = is_master
->>>>>>> 3858a1ba
 
     def fit_transform(self) -> datasets.DatasetDict:
         """
@@ -87,12 +77,4 @@
         pos_weights_list = []
         unique, counts = np.unique(y_train, return_counts=True)
         pos_weights_list.append(counts[0] / counts[1])
-    #     return torch.tensor(pos_weights_list)
-    # def get_class_weights(self):
-    #     y_train = self._ds[self.data_params.train_split][self.data_params.label_key]
-    #     pos_weights_list = []
-    #     unique, counts = np.unique(y_train, return_counts=True)
-    #     counts_max = max(counts)
-    #     for class_count in counts:
-    #         pos_weights_list.append(counts_max/class_count)
-    #     return torch.tensor(pos_weights_list)+        return torch.tensor(pos_weights_list)