--- conflicted
+++ resolved
@@ -36,11 +36,7 @@
     elif config.data.dataset.lower() == "sbol_smm":
 
         if len(os.listdir(config.data.host_path_data_dir)) == 0:
-<<<<<<< HEAD
-            load_sbol_smm(os.path.dirname(config.data.host_path_data_dir), parts_num=1, is_single=True, sbol_only=True)
-=======
             load_sbol_smm(os.path.dirname(config.data.host_path_data_dir), parts_num=1, is_single=True, sbol_only=False)
->>>>>>> 3858a1ba
 
         dataset = {0: datasets.load_from_disk(
             os.path.join(f"{config.data.host_path_data_dir}/part_{0}")
