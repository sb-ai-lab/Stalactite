--- conflicted
+++ resolved
@@ -59,63 +59,6 @@
             os.path.join(Path(__file__).parent.parent.parent, 'configs/linreg-mnist-local.yml')
         )
     config = VFLConfig.load_and_validate(config_path)
-<<<<<<< HEAD
-
-    if config.master.run_mlflow:
-        mlflow.set_tracking_uri(f"http://{config.prerequisites.mlflow_host}:{config.prerequisites.mlflow_port}")
-        mlflow.set_experiment(config.common.experiment_label)
-        mlflow.start_run()
-
-    model_name = config.common.vfl_model_name
-
-    log_params = {
-        "ds_size": config.data.dataset_size,
-        "batch_size": config.common.batch_size,
-        "epochs": config.common.epochs,
-        "mode": "vfl",
-        "members_count": config.common.world_size,
-        "exp_uid": config.common.experiment_label,
-        "is_consequently": config.common.is_consequently,
-        "model_name": model_name,
-        "learning_rate": config.common.learning_rate,
-        "dataset": config.data.dataset,
-
-    }
-
-    if config.master.run_mlflow:
-        mlflow.log_params(log_params)
-    target_uids = [str(i) for i in range(config.data.dataset_size)]
-
-    processors = load_processors(config_path)
-
-    if model_name == "linreg":
-        party = PartySingleLinreg(
-            processor=processors[0],
-            batch_size=config.common.batch_size,
-            epochs=config.common.epochs,
-            report_train_metrics_iteration=config.common.report_train_metrics_iteration,
-            report_test_metrics_iteration=config.common.report_test_metrics_iteration,
-            use_mlflow=config.master.run_mlflow
-        )
-
-    elif model_name == "logreg":
-        party = PartySingleLogreg(
-            processor=processors[0],
-            batch_size=config.common.batch_size,
-            epochs=config.common.epochs,
-            report_train_metrics_iteration=config.common.report_train_metrics_iteration,
-            report_test_metrics_iteration=config.common.report_test_metrics_iteration,
-            use_mlflow=config.master.run_mlflow,
-            target_uids=target_uids
-        )
-    else:
-        raise ValueError(f"unknown model name: {model_name}")
-
-    party.run()
-
-    if config.master.run_mlflow:
-        mlflow.end_run()
-=======
     model_name = config.vfl_model.vfl_model_name
 
     with reporting(config):
@@ -145,7 +88,6 @@
             raise ValueError(f"unknown model name: {model_name}")
 
         party.run()
->>>>>>> 7cf7eab4
 
 
 if __name__ == "__main__":
