import os
import logging
from pathlib import Path
import threading
from typing import Optional
import datasets

# from stalactite.party_member_impl import PartyMemberImpl
from stalactite.ml import (
    HonestPartyMasterLinRegConsequently,
    HonestPartyMasterLinReg,
    HonestPartyMemberLogReg,
    HonestPartyMemberLinReg,
    HonestPartyMasterLogReg
)
from stalactite.data_preprocessors import ImagePreprocessor, TabularPreprocessor
# from stalactite.party_master_impl import PartyMasterImpl, PartyMasterImplConsequently, PartyMasterImplLogreg
from stalactite.communications.local import LocalMasterPartyCommunicator, LocalMemberPartyCommunicator
from stalactite.base import PartyMember
from stalactite.configs import VFLConfig
from examples.utils.prepare_mnist import load_data as load_mnist
from examples.utils.prepare_sbol_smm import load_data as load_sbol_smm
from stalactite.helpers import reporting, run_local_agents

logging.basicConfig(level=logging.DEBUG)
logging.getLogger("urllib3").setLevel(logging.CRITICAL)
logging.getLogger('PIL').setLevel(logging.ERROR)
logger = logging.getLogger(__name__)


def load_processors(config: VFLConfig):
    """

    Assigns parameters to preprocessor class, which is selected depending on the type of dataset: MNIST or SBOL.
    If there is no data to run the experiment, downloads data after preprocessing.

    """
    if config.data.dataset.lower() == "mnist":

        if len(os.listdir(config.data.host_path_data_dir)) == 0:
            load_mnist(config.data.host_path_data_dir, config.common.world_size)

        dataset = {}
        for m in range(config.common.world_size):
            dataset[m] = datasets.load_from_disk(
                os.path.join(f"{config.data.host_path_data_dir}/part_{m}")
            )

        processors = [
            ImagePreprocessor(dataset=dataset[i], member_id=i, params=config) for i, v in dataset.items()
        ]

    elif config.data.dataset.lower() == "sbol_smm":

        dataset = {}
        if len(os.listdir(config.data.host_path_data_dir)) == 0:
            load_sbol_smm(os.path.dirname(config.data.host_path_data_dir), parts_num=2)

        for m in range(config.common.world_size):
            dataset[m] = datasets.load_from_disk(
                os.path.join(f"{config.data.host_path_data_dir}/part_{m}")
            )
        processors = [
            TabularPreprocessor(
                dataset=dataset[i], member_id=i, params=config
            ) for i, v in dataset.items()
        ]

    else:
        raise ValueError(f"Unknown dataset: {config.data.dataset}, choose one from ['mnist', 'multilabel']")

    return processors


def run(config_path: Optional[str] = None):
    if config_path is None:
        config_path = os.environ.get(
            'SINGLE_MEMBER_CONFIG_PATH',
            os.path.join(Path(__file__).parent.parent, 'configs/linreg-mnist-local.yml')
        )

    config = VFLConfig.load_and_validate(config_path)
    processors = load_processors(config)

    with reporting(config):
        target_uids = [str(i) for i in range(config.data.dataset_size)]
        inference_target_uids = [str(i) for i in range(500)]

        shared_party_info = dict()
        if 'logreg' in config.vfl_model.vfl_model_name:
            master_class = HonestPartyMasterLogReg
            member_class = HonestPartyMemberLogReg
        else:
            member_class = HonestPartyMemberLinReg
            if config.vfl_model.is_consequently:
                master_class = HonestPartyMasterLinRegConsequently
            else:
                master_class = HonestPartyMasterLinReg
        master = master_class(
            uid="master",
            epochs=config.vfl_model.epochs,
            report_train_metrics_iteration=config.common.report_train_metrics_iteration,
            report_test_metrics_iteration=config.common.report_test_metrics_iteration,
<<<<<<< HEAD
            is_consequently=config.common.is_consequently,
            members=member_ids if config.common.is_consequently else None,
            model_params=config.member.member_model_params
=======
            processor=processors[0],
            target_uids=target_uids,
            inference_target_uids=inference_target_uids,
            batch_size=config.vfl_model.batch_size,
            eval_batch_size=config.vfl_model.eval_batch_size,
            model_update_dim_size=0,
            run_mlflow=config.master.run_mlflow,
            do_train=config.vfl_model.do_train,
            do_predict=config.vfl_model.do_predict,
>>>>>>> 7cf7eab4
        )

        member_ids = [f"member-{member_rank}" for member_rank in range(config.common.world_size)]

        members = [
            member_class(
                uid=member_uid,
                member_record_uids=target_uids,
                member_inference_record_uids=inference_target_uids,
                model_name=config.vfl_model.vfl_model_name,
                processor=processors[member_rank],
                batch_size=config.vfl_model.batch_size,
                eval_batch_size=config.vfl_model.eval_batch_size,
                epochs=config.vfl_model.epochs,
                report_train_metrics_iteration=config.common.report_train_metrics_iteration,
                report_test_metrics_iteration=config.common.report_test_metrics_iteration,
                is_consequently=config.vfl_model.is_consequently,
                members=member_ids if config.vfl_model.is_consequently else None,
                do_train=config.vfl_model.do_train,
                do_predict=config.vfl_model.do_predict,
                do_save_model=config.vfl_model.do_save_model,
                model_path=config.vfl_model.vfl_model_path
            )
            for member_rank, member_uid in enumerate(member_ids)
        ]

        def local_master_main():
            logger.info("Starting thread %s" % threading.current_thread().name)
            comm = LocalMasterPartyCommunicator(
                participant=master,
                world_size=config.common.world_size,
                shared_party_info=shared_party_info,
                recv_timeout=config.master.recv_timeout,
            )
            comm.run()
            logger.info("Finishing thread %s" % threading.current_thread().name)

        def local_member_main(member: PartyMember):
            logger.info("Starting thread %s" % threading.current_thread().name)
            comm = LocalMemberPartyCommunicator(
                participant=member,
                world_size=config.common.world_size,
                shared_party_info=shared_party_info,
                recv_timeout=config.member.recv_timeout,
            )
            comm.run()
            logger.info("Finishing thread %s" % threading.current_thread().name)

        run_local_agents(
            master=master, members=members, target_master_func=local_master_main, target_member_func=local_member_main
        )


if __name__ == "__main__":
    run()<|MERGE_RESOLUTION|>--- conflicted
+++ resolved
@@ -61,9 +61,7 @@
                 os.path.join(f"{config.data.host_path_data_dir}/part_{m}")
             )
         processors = [
-            TabularPreprocessor(
-                dataset=dataset[i], member_id=i, params=config
-            ) for i, v in dataset.items()
+            TabularPreprocessor(dataset=dataset[i], member_id=i, params=config) for i, v in dataset.items()
         ]
 
     else:
@@ -101,11 +99,6 @@
             epochs=config.vfl_model.epochs,
             report_train_metrics_iteration=config.common.report_train_metrics_iteration,
             report_test_metrics_iteration=config.common.report_test_metrics_iteration,
-<<<<<<< HEAD
-            is_consequently=config.common.is_consequently,
-            members=member_ids if config.common.is_consequently else None,
-            model_params=config.member.member_model_params
-=======
             processor=processors[0],
             target_uids=target_uids,
             inference_target_uids=inference_target_uids,
@@ -115,7 +108,6 @@
             run_mlflow=config.master.run_mlflow,
             do_train=config.vfl_model.do_train,
             do_predict=config.vfl_model.do_predict,
->>>>>>> 7cf7eab4
         )
 
         member_ids = [f"member-{member_rank}" for member_rank in range(config.common.world_size)]
@@ -137,7 +129,9 @@
                 do_train=config.vfl_model.do_train,
                 do_predict=config.vfl_model.do_predict,
                 do_save_model=config.vfl_model.do_save_model,
-                model_path=config.vfl_model.vfl_model_path
+                model_path=config.vfl_model.vfl_model_path,
+                model_params=config.member.member_model_params
+
             )
             for member_rank, member_uid in enumerate(member_ids)
         ]
