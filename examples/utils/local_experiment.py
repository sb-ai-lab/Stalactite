import os
import logging
import pickle
from pathlib import Path
import uuid
import random
import threading
from threading import Thread
from typing import List, Optional

import torch
import mlflow
import numpy as np
import datasets
import scipy as sp
from sklearn.metrics import mean_absolute_error, roc_auc_score, precision_recall_curve, auc
from datasets import DatasetDict
from sklearn.linear_model import LogisticRegression as LogRegSklearn

from stalactite.models.linreg_batch import LinearRegressionBatch
from stalactite.models.logreg_batch import LogisticRegressionBatch
from stalactite.party_member_impl import PartyMemberImpl
from stalactite.data_loader import load, init, DataPreprocessor
from stalactite.data_preprocessors import ImagePreprocessor, TabularPreprocessor
from stalactite.batching import ListBatcher
from stalactite.metrics import ComputeAccuracy_numpy
from stalactite.party_master_impl import PartyMasterImpl, PartyMasterImplConsequently, PartyMasterImplLogreg
from stalactite.communications.local import LocalMasterPartyCommunicator, LocalMemberPartyCommunicator
from stalactite.base import PartyMember
from stalactite.configs import VFLConfig

logging.basicConfig(level=logging.DEBUG)
logging.getLogger("urllib3").setLevel(logging.CRITICAL)
logger = logging.getLogger(__name__)


def compute_class_weights(classes_idx, y_train) -> torch.Tensor:
    pos_weights_list = []
    for i, c_idx in enumerate(classes_idx):
        unique, counts = np.unique(y_train[:, i], return_counts=True)
        if unique.shape[0] < 2:
            raise ValueError(f"class {c_idx} has no label 1")
        pos_weights_list.append(counts[0] / counts[1])
    return torch.tensor(pos_weights_list)


def compute_class_distribution(classes_idx: list, y: torch.Tensor, name: str) -> None:
    logger.info(f"{name} distribution")
    for i, c_idx in enumerate(classes_idx):
        unique, counts = np.unique(y[:, i], return_counts=True)
        logger.info(f"for class: {c_idx}")
        logger.info(np.asarray((unique, counts)).T)
        if unique.shape[0] < 2:
            raise ValueError(f"class {c_idx} has no label 1")


def load_parameters(config_path: str):
    # BASE_PATH = Path(__file__).parent.parent.parent

    config = VFLConfig.load_and_validate(config_path)
    sample_size = int(os.environ.get("SAMPLE_SIZE", 10000))

    # models input dims for 1, 2, 3 and 5 members
    if config.data.dataset.lower() == "mnist":
        # todo: hide input_dim in preprocessor
        input_dims_list = [[619], [392, 392], [204, 250, 165], [], [108, 146, 150, 147, 68]]
        params = init(config_path=os.path.abspath(config_path))
    elif config.data.dataset.lower() == "sbol":
        smm = "smm_" if config.data.use_smm else ""
        dim = 1356 if smm == "smm_" else 1345
        input_dims_list = [[0], [1345, 11]]

    if config.data.dataset.lower() == "mnist":
        dataset, _ = load(params)
        processors = [
            ImagePreprocessor(dataset=dataset[i], member_id=i, data_params=params[i].data) for i, v in dataset.items()
        ]

    elif config.data.dataset.lower() == "sbol":

        dataset = {}

        for m in range(config.common.world_size):
            dataset[m] = datasets.load_from_disk(
                os.path.join(f"{config.data.host_path_data_dir}/part_{m}")
            )
        processors = [
            TabularPreprocessor(dataset=dataset[i], member_id=i, data_params=config.data) for i, v in dataset.items()
        ]
        input_dims_list = [[0], [1345, 11]]

<<<<<<< HEAD
        # datasets_list = []
        # for m in range(config.common.world_size):
        #     logger.info(f"preparing dataset for member: {m}")
        #     dp = DataPreprocessor(dataset, params[m].data, member_id=m)
        #     tmp_dataset, _ = dp.preprocess()
        #     datasets_list.append(tmp_dataset)
        # todo: add processor here
        processors = [ImagePreprocessor(dataset=dataset[i], member_id=i, data_params=params[i].data) for i, v in
                      dataset.items()]

    # elif config.data.dataset.lower() == "multilabel":
    #     dataset = {}
    #     for m in range(config.common.world_size):
    #         dataset[m] = datasets.load_from_disk(os.path.join(BASE_PATH, f"data/sber_ds_vfl/multilabel_ds_parts{config.common.world_size}/part_{m}"))
    #
    #     datasets_list = []
    #     for m in range(config.common.world_size):
    #         logger.info(f"preparing dataset for member: {m}")
    #         dp = DataPreprocessor(dataset, params[m].data, member_id=m)
    #         tmp_dataset, _ = dp.preprocess()
    #         datasets_list.append(tmp_dataset)

    # elif config.data.dataset.lower() == "sbol":
    #     if smm != "":
    #         ds_name = "sbol_smm"
    #     dataset = {}
    #     ds_path = f"vfl_multilabel_sber_sample{sample_size}_parts{config.common.world_size}"
    #
    #     for m in range(config.common.world_size):
    #         dataset[m] = datasets.load_from_disk(
    #             os.path.join(BASE_PATH, f"data/sber_ds_vfl/{ds_path}/part_{m}")
    #         )
    #     datasets_list = []
    #     for m in range(config.common.world_size):
    #         logger.info(f"preparing dataset for member: {m}")
    #         dp = DataPreprocessor(dataset, params[m].data, member_id=m)
    #         tmp_dataset, _ = dp.preprocess()
    #         datasets_list.append(tmp_dataset)
    else:
        raise ValueError(f"Unknown dataset: {config.data.dataset}, choose one from ['mnist', 'multilabel']")

    return input_dims_list, params, processors  # datasets_list
=======
    else:
        raise ValueError(f"Unknown dataset: {config.data.dataset}, choose one from ['mnist', 'multilabel']")

    return input_dims_list, config.data, processors
>>>>>>> c5377773


def run(config_path: Optional[str] = None):
    if config_path is None:
        config_path = os.environ.get(
            'SINGLE_MEMBER_CONFIG_PATH',
            os.path.join(Path(__file__).parent.parent.parent, 'configs/linreg-mnist-local.yml')
        )
    config = VFLConfig.load_and_validate(config_path)

    if config.master.run_mlflow:
        mlflow.set_tracking_uri(f"http://{config.prerequisites.mlflow_host}:{config.prerequisites.mlflow_port}")
        mlflow.set_experiment(config.common.experiment_label)
        mlflow.start_run()

    model_name = config.common.vfl_model_name

    if 'logreg' in model_name:
        # todo: hide it somehow
        classes_idx = [x for x in range(19)]
    else:
        classes_idx = list()
    n_labels = len(classes_idx)

    log_params = {
        "ds_size": config.data.dataset_size,
        "batch_size": config.common.batch_size,
        "epochs": config.common.epochs,
        "mode": "vfl",
        "members_count": config.common.world_size,
        "exp_uid": config.common.experiment_label,
        "is_consequently": config.common.is_consequently,
        "model_name": model_name,
        "learning_rate": config.common.learning_rate,
        "dataset": config.data.dataset,
        "n_labels": n_labels,

    }

    if config.master.run_mlflow:
        mlflow.log_params(log_params)

    input_dims_list, params, processors = load_parameters(config_path)

    # todo: hide this in preprocessor
    num_dataset_records = [200 + random.randint(100, 1000) for _ in range(config.common.world_size)]
    shared_record_uids = [str(i) for i in range(config.data.dataset_size)]
    target_uids = shared_record_uids

    # todo: add assigning class weights to preprocessor

    #     class_weights = compute_class_weights(classes_idx, targets) if config.common.use_class_weights else None
    #     if config.master.run_mlflow:
    #         mlflow.log_param("class_weights", class_weights)
    #     compute_class_distribution(classes_idx=classes_idx, y=test_targets, name="test")

    members_datasets_uids = [
        [*shared_record_uids, *(str(uuid.uuid4()) for _ in range(num_records - len(shared_record_uids)))]
        for num_records in num_dataset_records
    ]
    shared_party_info = dict()
    if 'logreg' in config.common.vfl_model_name:
        master_class = PartyMasterImplLogreg
    else:
        if config.common.is_consequently:
            master_class = PartyMasterImplConsequently
        else:
            master_class = PartyMasterImpl
    master = master_class(
        uid="master",
        epochs=config.common.epochs,
        report_train_metrics_iteration=config.common.report_train_metrics_iteration,
        report_test_metrics_iteration=config.common.report_test_metrics_iteration,
        processor=processors[0],
        target_uids=target_uids,
        batch_size=config.common.batch_size,
        model_update_dim_size=0,
        run_mlflow=config.master.run_mlflow,
    )

    if 'logreg' in model_name:
        model = lambda member_rank: LogisticRegressionBatch(
            input_dim=input_dims_list[config.common.world_size - 1][member_rank],
            output_dim=n_labels,
            learning_rate=config.common.learning_rate,
            class_weights=None,
            init_weights=0.005
        )
    else:
        model = lambda member_rank: LinearRegressionBatch(
            input_dim=input_dims_list[config.common.world_size - 1][member_rank],
            output_dim=1,
            reg_lambda=0.2
        )

    members = [
        PartyMemberImpl(
            uid=f"member-{member_rank}",
            model_update_dim_size=input_dims_list[config.common.world_size - 1][member_rank],
            member_record_uids=member_uids,
            model=model(member_rank),
            processor=processors[member_rank],
            batch_size=config.common.batch_size,
            epochs=config.common.epochs,
            report_train_metrics_iteration=config.common.report_train_metrics_iteration,
            report_test_metrics_iteration=config.common.report_test_metrics_iteration,
        )
        for member_rank, member_uids in enumerate(members_datasets_uids)
    ]

    def local_master_main():
        logger.info("Starting thread %s" % threading.current_thread().name)
        comm = LocalMasterPartyCommunicator(
            participant=master,
            world_size=config.common.world_size,
            shared_party_info=shared_party_info
        )
        comm.run()
        logger.info("Finishing thread %s" % threading.current_thread().name)

    def local_member_main(member: PartyMember):
        logger.info("Starting thread %s" % threading.current_thread().name)
        comm = LocalMemberPartyCommunicator(
            participant=member,
            world_size=config.common.world_size,
            shared_party_info=shared_party_info,
            master_id=master.id
        )
        comm.run()
        logger.info("Finishing thread %s" % threading.current_thread().name)

    threads = [
        Thread(name=f"main_{master.id}", daemon=True, target=local_master_main),
        *(
            Thread(
                name=f"main_{member.id}",
                daemon=True,
                target=local_member_main,
                args=(member,)
            )
            for member in members
        )
    ]

    for thread in threads:
        thread.start()

    for thread in threads:
        thread.join()

    if config.master.run_mlflow:
        mlflow.end_run()


if __name__ == "__main__":
    run()<|MERGE_RESOLUTION|>--- conflicted
+++ resolved
@@ -13,7 +13,7 @@
 import numpy as np
 import datasets
 import scipy as sp
-from sklearn.metrics import mean_absolute_error, roc_auc_score, precision_recall_curve, auc
+from sklearn.metrics import mean_absolute_error,  roc_auc_score, precision_recall_curve, auc
 from datasets import DatasetDict
 from sklearn.linear_model import LogisticRegression as LogRegSklearn
 
@@ -89,57 +89,18 @@
         ]
         input_dims_list = [[0], [1345, 11]]
 
-<<<<<<< HEAD
-        # datasets_list = []
-        # for m in range(config.common.world_size):
-        #     logger.info(f"preparing dataset for member: {m}")
-        #     dp = DataPreprocessor(dataset, params[m].data, member_id=m)
-        #     tmp_dataset, _ = dp.preprocess()
-        #     datasets_list.append(tmp_dataset)
-        # todo: add processor here
-        processors = [ImagePreprocessor(dataset=dataset[i], member_id=i, data_params=params[i].data) for i, v in
-                      dataset.items()]
-
-    # elif config.data.dataset.lower() == "multilabel":
-    #     dataset = {}
-    #     for m in range(config.common.world_size):
-    #         dataset[m] = datasets.load_from_disk(os.path.join(BASE_PATH, f"data/sber_ds_vfl/multilabel_ds_parts{config.common.world_size}/part_{m}"))
-    #
-    #     datasets_list = []
-    #     for m in range(config.common.world_size):
-    #         logger.info(f"preparing dataset for member: {m}")
-    #         dp = DataPreprocessor(dataset, params[m].data, member_id=m)
-    #         tmp_dataset, _ = dp.preprocess()
-    #         datasets_list.append(tmp_dataset)
-
-    # elif config.data.dataset.lower() == "sbol":
-    #     if smm != "":
-    #         ds_name = "sbol_smm"
-    #     dataset = {}
-    #     ds_path = f"vfl_multilabel_sber_sample{sample_size}_parts{config.common.world_size}"
-    #
-    #     for m in range(config.common.world_size):
-    #         dataset[m] = datasets.load_from_disk(
-    #             os.path.join(BASE_PATH, f"data/sber_ds_vfl/{ds_path}/part_{m}")
-    #         )
-    #     datasets_list = []
-    #     for m in range(config.common.world_size):
-    #         logger.info(f"preparing dataset for member: {m}")
-    #         dp = DataPreprocessor(dataset, params[m].data, member_id=m)
-    #         tmp_dataset, _ = dp.preprocess()
-    #         datasets_list.append(tmp_dataset)
     else:
         raise ValueError(f"Unknown dataset: {config.data.dataset}, choose one from ['mnist', 'multilabel']")
 
-    return input_dims_list, params, processors  # datasets_list
-=======
-    else:
-        raise ValueError(f"Unknown dataset: {config.data.dataset}, choose one from ['mnist', 'multilabel']")
-
     return input_dims_list, config.data, processors
->>>>>>> c5377773
-
-
+
+# parametrized file __main__ run() с хардкод
+
+# TODO
+# запушить ветку заребейзив ветку Димы на себя -> pr в мейн
+# loop (dima)
+# local distributed
+# distributed
 def run(config_path: Optional[str] = None):
     if config_path is None:
         config_path = os.environ.get(
@@ -154,6 +115,7 @@
         mlflow.start_run()
 
     model_name = config.common.vfl_model_name
+
 
     if 'logreg' in model_name:
         # todo: hide it somehow
