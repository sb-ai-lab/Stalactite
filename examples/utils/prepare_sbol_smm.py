--- conflicted
+++ resolved
@@ -49,26 +49,6 @@
         split_save_datasets(df=sbol_labels, train_users=users_train, test_users=users_test,
                             columns=["user_id", "labels"], postfix_sample=sample, part_postfix="master_part",
                             dir_name_postfix=2, data_dir_path=data_dir_path)
-<<<<<<< HEAD
-
-    # preparing sbol user features
-    sbol_user_features = pd.read_parquet(os.path.join(sbol_path, "user_features.parquet"))
-    sbol_user_features.fillna(0, inplace=True)
-
-    # filtering
-    sbol_user_features = sbol_labels[["user_id", "labels"]].merge(sbol_user_features, on="user_id", how="left")
-
-    sbol_user_features["features_part_0"] = sbol_user_features[[f'feature_{x}' for x in range(features_count)]].apply(
-        lambda x: list(x), axis=1)
-    sbol_user_features = sbol_user_features[["user_id", "features_part_0", "labels"]]
-
-    if not is_single:
-        logger.info("Save vfl dataset part 0...")
-        split_save_datasets(df=sbol_user_features, train_users=users_train, test_users=users_test,
-                            columns=["user_id", "features_part_0"], postfix_sample=sample, part_postfix="part_0",
-                            dir_name_postfix=2, data_dir_path=data_dir_path)
-
-=======
 
     # preparing sbol user features
     sbol_user_features = pd.read_parquet(os.path.join(sbol_path, "user_features.parquet"))
@@ -92,7 +72,6 @@
                             columns=["user_id", "features_part_0", "labels"], postfix_sample=sample,
                             part_postfix="master_part_arbiter", dir_name_postfix=2, data_dir_path=data_dir_path)
 
->>>>>>> 3858a1ba
     else:
         if sbol_only:
             logger.info("Save sbol only dataset for single experiments....")
@@ -101,10 +80,6 @@
                                 part_postfix="part_0", dir_name_postfix="_sbol_only", data_dir_path=data_dir_path)
 
     # preparing smm user features
-<<<<<<< HEAD
-
-=======
->>>>>>> 3858a1ba
     smm_user_factors = pd.read_parquet(os.path.join(smm_path, "als_user_factors.parquet"))
     # filtering
     smm_user_factors = sbol_labels[["user_id"]].merge(smm_user_factors, on="user_id", how="inner")
@@ -133,11 +108,6 @@
                     (x["features_part_0"], x["features_part_1"]), axis=0
                 ), axis=1)
 
-<<<<<<< HEAD
-            # single_df = single_df[["user_id", "features_part_0", "labels"]]
-
-=======
->>>>>>> 3858a1ba
             split_save_datasets(
                 df=single_df, train_users=users_train, test_users=users_test,
                 columns=["user_id", "features_part_0", "labels"], postfix_sample=sample, dir_name_postfix="_single",
