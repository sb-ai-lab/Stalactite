--- conflicted
+++ resolved
@@ -18,15 +18,11 @@
   dataset_size: 1000
   dataset: 'sbol'
   use_smm: True
-<<<<<<< HEAD
-  data_dir: /Users/anastasiazaharova/Desktop/vfl-benchmark/data/sber_ds_vfl # /home/dmitriy/data #
+  host_path_data_dir: /Users/anastasiazaharova/Desktop/vfl-benchmark/data/sber_ds_vfl/vfl_multilabel_sber_sample10000_parts2 # /home/dmitriy/data #
   dataset_part_prefix: 'part_' # used in dataset folder structure inspection. Concatenated with the index of a party: 0,1,... etc.
   train_split: "train_train" # name of the train split
   test_split: "train_val" # name of the test split
   features_data_preprocessors: [FullDataTensor(features_key),  SkLearnStandardScaler]
   label_data_preprocessors: [FullDataTensor(label_key)]
-=======
-  host_path_data_dir: "/home/dmitriy/data/vfl_multilabel_sber_sample10000_parts2"  #/Users/anastasiazaharova/Desktop/vfl-benchmark/data/sber_ds_vfl #
->>>>>>> c5377773
   features_key: "features_part_"
   label_key: "labels"