common:
  report_train_metrics_iteration: 1
  report_test_metrics_iteration: 1
  world_size: 2
<<<<<<< HEAD
  batch_size: 250
=======
>>>>>>> 7cf7eab4
  experiment_label: experiment-sbol-smm-local
  reports_export_folder: "../../reports"

vfl_model:
  epochs: 1
  batch_size: 2500
  eval_batch_size: 200
  vfl_model_name: logreg
  is_consequently: False
<<<<<<< HEAD
  learning_rate: 0.2
  use_class_weights: True
=======
  use_class_weights: False
  learning_rate: 0.05
  do_train: True
  do_predict: True
  do_save_model: True
  vfl_model_path: ../../saved_models/logreg_model

>>>>>>> 7cf7eab4

prerequisites:
  mlflow_host: 'node16.bdcl'
  mlflow_port: '9876'

master:
  container_host: 'node16.bdcl'
  run_mlflow: True

member:
  member_model_params: {
    init_weights: 0.005
  }


data:
  random_seed: 0
<<<<<<< HEAD
  dataset_size: 850
  dataset: 'sbol'
  use_smm: True
  host_path_data_dir: /home/dmitriy/data/my_test/vfl_multilabel_sber_sample10000_parts2
  dataset_part_prefix: 'part_' # used in dataset folder structure inspection. Concatenated with the index of a party: 0,1,... etc.
  train_split: "train_train" # name of the train split
  test_split: "train_val" # name of the test split
#  features_data_preprocessors: [FullDataTensor(features_key),  SkLearnStandardScaler]
#  label_data_preprocessors: [FullDataTensor(label_key)]
=======
  dataset_size: 8500
  dataset: 'sbol_smm'
  host_path_data_dir: ../../data/sber_ds_vfl/vfl_multilabel_sber_sample10000_parts2
  dataset_part_prefix: 'part_'
  train_split: "train_train"
  test_split: "train_val"
>>>>>>> 7cf7eab4
  features_key: "features_part_"
  label_key: "labels"<|MERGE_RESOLUTION|>--- conflicted
+++ resolved
@@ -2,10 +2,6 @@
   report_train_metrics_iteration: 1
   report_test_metrics_iteration: 1
   world_size: 2
-<<<<<<< HEAD
-  batch_size: 250
-=======
->>>>>>> 7cf7eab4
   experiment_label: experiment-sbol-smm-local
   reports_export_folder: "../../reports"
 
@@ -15,10 +11,6 @@
   eval_batch_size: 200
   vfl_model_name: logreg
   is_consequently: False
-<<<<<<< HEAD
-  learning_rate: 0.2
-  use_class_weights: True
-=======
   use_class_weights: False
   learning_rate: 0.05
   do_train: True
@@ -26,7 +18,6 @@
   do_save_model: True
   vfl_model_path: ../../saved_models/logreg_model
 
->>>>>>> 7cf7eab4
 
 prerequisites:
   mlflow_host: 'node16.bdcl'
@@ -44,23 +35,11 @@
 
 data:
   random_seed: 0
-<<<<<<< HEAD
-  dataset_size: 850
-  dataset: 'sbol'
-  use_smm: True
-  host_path_data_dir: /home/dmitriy/data/my_test/vfl_multilabel_sber_sample10000_parts2
-  dataset_part_prefix: 'part_' # used in dataset folder structure inspection. Concatenated with the index of a party: 0,1,... etc.
-  train_split: "train_train" # name of the train split
-  test_split: "train_val" # name of the test split
-#  features_data_preprocessors: [FullDataTensor(features_key),  SkLearnStandardScaler]
-#  label_data_preprocessors: [FullDataTensor(label_key)]
-=======
   dataset_size: 8500
   dataset: 'sbol_smm'
   host_path_data_dir: ../../data/sber_ds_vfl/vfl_multilabel_sber_sample10000_parts2
   dataset_part_prefix: 'part_'
   train_split: "train_train"
   test_split: "train_val"
->>>>>>> 7cf7eab4
   features_key: "features_part_"
   label_key: "labels"