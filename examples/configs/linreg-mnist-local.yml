common:
<<<<<<< HEAD
  epochs: 5
  report_train_metrics_iteration: 1
  report_test_metrics_iteration: 1
  world_size: 2
  batch_size: 500 #2500
  experiment_label: experiment-mnist-local
  reports_export_folder: "/Users/anastasiazaharova/Desktop/vfl-benchmark/reports" #
  vfl_model_name: linreg
  is_consequently: False
  learning_rate: 0.2
=======
  epochs: 20
  report_train_metrics_iteration: 1
  report_test_metrics_iteration: 1
  world_size: 2
  batch_size: 5000
  experiment_label: experiment-mnist
  reports_export_folder: "/home/dmitriy/data/reports" #
  vfl_model_name: linreg
  is_consequently: False
  learning_rate: 0.2
  use_class_weights: False
#  random_seed: 0 # TODO

prerequisites:
  mlflow_host: 'node3.bdcl'
  mlflow_port: '5555'

master:
  container_host: 'node3.bdcl'
  run_mlflow: True
>>>>>>> 072826f4

data:
  random_seed: 0
  dataset_size: 5000 #000
  dataset: 'mnist'
  use_smm: False
  host_path_data_dir: "/Users/anastasiazaharova/Desktop/vfl-benchmark/data/sber_ds_vfl/mnist_binary38_parts2"
  dataset_part_prefix: 'part_' # used in dataset folder structure inspection. Concatenated with the index of a party: 0,1,... etc.
  train_split: "train_train" # name of the train split
  test_split: "train_val" # name of the test split
  features_key: "image_part_"
  label_key: "label"

prerequisites:
  mlflow_host: node3.bdcl
  mlflow_port: "5555"
#  prometheus_host: 0.0.0.0
#  prometheus_port: "9090"
#  grafana_port: "3000"

#grpc_server:
#  host: 0.0.0.0
#  port: 50051
#  max_message_size: -1
#  server_threadpool_max_workers: 10

#grpc_arbiter:
#  use_arbiter: False

master:
  run_mlflow: True
#  logging_level: debug
#  container_host: 0.0.0.0
#  run_prometheus: False
#  disconnect_idle_client_time: 120
#  time_between_idle_connections_checks: 3
#  recv_timeout: 360

#member:
#  logging_level: debug
#  recv_timeout: 360
#  heartbeat_interval: 2
#  sent_task_timout: 3600

#docker:
#  docker_compose_path: "../prerequisites"
#  docker_compose_command: "docker compose"<|MERGE_RESOLUTION|>--- conflicted
+++ resolved
@@ -1,37 +1,14 @@
 common:
-<<<<<<< HEAD
   epochs: 5
   report_train_metrics_iteration: 1
   report_test_metrics_iteration: 1
   world_size: 2
-  batch_size: 500 #2500
+  batch_size: 5000 #2500
   experiment_label: experiment-mnist-local
   reports_export_folder: "/Users/anastasiazaharova/Desktop/vfl-benchmark/reports" #
   vfl_model_name: linreg
   is_consequently: False
   learning_rate: 0.2
-=======
-  epochs: 20
-  report_train_metrics_iteration: 1
-  report_test_metrics_iteration: 1
-  world_size: 2
-  batch_size: 5000
-  experiment_label: experiment-mnist
-  reports_export_folder: "/home/dmitriy/data/reports" #
-  vfl_model_name: linreg
-  is_consequently: False
-  learning_rate: 0.2
-  use_class_weights: False
-#  random_seed: 0 # TODO
-
-prerequisites:
-  mlflow_host: 'node3.bdcl'
-  mlflow_port: '5555'
-
-master:
-  container_host: 'node3.bdcl'
-  run_mlflow: True
->>>>>>> 072826f4
 
 data:
   random_seed: 0
