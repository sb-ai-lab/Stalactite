--- conflicted
+++ resolved
@@ -1,48 +1,21 @@
 common:
-<<<<<<< HEAD
   epochs: 5
-  world_size: 2
-  report_train_metrics_iteration: 1
-  report_test_metrics_iteration: 1
-  batch_size: 1000
-  experiment_label: experiment-mnist-local
-  reports_export_folder: "/Users/anastasiazaharova/Desktop/vfl-benchmark/reports"
-  rendezvous_timeout: 300
-  vfl_model_name: linreg
-  is_consequently: False
-=======
-  epochs: 1
   report_train_metrics_iteration: 1
   report_test_metrics_iteration: 1
   world_size: 2
   batch_size: 500 #2500
-  experiment_label: experiment-mnist
-  reports_export_folder: "/home/dmitriy/data/reports" #
+  experiment_label: experiment-mnist-local
+  reports_export_folder: "/Users/anastasiazaharova/Desktop/vfl-benchmark/reports" #
   vfl_model_name: linreg
   is_consequently: False
   learning_rate: 0.2
->>>>>>> 18cf4a53
-  use_class_weights: False
-  learning_rate: 0.01
-
-prerequisites:
-  mlflow_host: 'node3.bdcl'
-  mlflow_port: '5555'
-
-master:
-  container_host: 'node3.bdcl'
-  run_mlflow: False
 
 data:
   random_seed: 0
   dataset_size: 1000 #000
   dataset: 'mnist'
   use_smm: False
-<<<<<<< HEAD
   host_path_data_dir: "/Users/anastasiazaharova/Desktop/vfl-benchmark/data/sber_ds_vfl/mnist_binary38_parts2"
-=======
-  host_path_data_dir:  /home/dmitriy/data/mnist_binary38_parts2
->>>>>>> 18cf4a53
   dataset_part_prefix: 'part_' # used in dataset folder structure inspection. Concatenated with the index of a party: 0,1,... etc.
   train_split: "train_train" # name of the train split
   test_split: "train_val" # name of the test split
