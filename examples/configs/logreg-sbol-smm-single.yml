--- conflicted
+++ resolved
@@ -1,8 +1,4 @@
 common:
-<<<<<<< HEAD
-  epochs: 5
-=======
->>>>>>> 7cf7eab4
   report_train_metrics_iteration: 1
   report_test_metrics_iteration: 1
   world_size: 1
@@ -16,35 +12,22 @@
   is_consequently: False
   use_class_weights: False
   learning_rate: 0.2
-<<<<<<< HEAD
-  use_class_weights: False
-=======
->>>>>>> 7cf7eab4
 
 prerequisites:
-  mlflow_host: 'node16.bdcl'
-  mlflow_port: '9876'
+  mlflow_host: 'node3.bdcl'
+  mlflow_port: '5555'
 
 master:
-  container_host: 'node16.bdcl'
-  run_mlflow: True
+  container_host: 'node3.bdcl'
+  run_mlflow: False
 
 data:
   random_seed: 0
   dataset_size: 8500
-<<<<<<< HEAD
-  dataset: 'sbol'
-  use_smm: True
-  host_path_data_dir: /home/dmitriy/data/my_test/vfl_multilabel_sber_sample10000_parts1
-  dataset_part_prefix: 'part_' # used in dataset folder structure inspection. Concatenated with the index of a party: 0,1,... etc.
-  train_split: "train_train" # name of the train split
-  test_split: "train_val" # name of the test split
-=======
   dataset: 'sbol_smm'
   host_path_data_dir: ../../data/sber_ds_vfl/vfl_multilabel_sber_sample10000_parts1
   dataset_part_prefix: 'part_'
   train_split: "train_train"
   test_split: "train_val"
->>>>>>> 7cf7eab4
   features_key: "features_part_"
   label_key: "labels"