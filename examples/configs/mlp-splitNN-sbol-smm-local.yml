--- conflicted
+++ resolved
@@ -43,11 +43,7 @@
   random_seed: 0
   dataset_size: 850
   dataset: 'sbol_smm'
-<<<<<<< HEAD
-  host_path_data_dir:  /home/dmitriy/data/examples/sber/vfl_multilabel_sber_sample10000_parts2
-=======
   host_path_data_dir:  ../../data/sber_ds_vfl/multilabel_sber_sample10000_parts2
->>>>>>> 3858a1ba
   dataset_part_prefix: 'part_'
   train_split: "train_train"
   test_split: "train_val"
